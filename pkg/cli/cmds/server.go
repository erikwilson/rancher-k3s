package cmds

import (
	"github.com/urfave/cli"
)

type Server struct {
	Log              string
	ClusterCIDR      string
	ClusterSecret    string
	ServiceCIDR      string
	HTTPSPort        int
	HTTPPort         int
	DataDir          string
	DisableAgent     bool
	KubeConfigOutput string
	KubeConfigMode   string
}

var ServerConfig Server

func NewServerCommand(action func(*cli.Context) error) cli.Command {
	return cli.Command{
		Name:      "server",
		Usage:     "Run management server",
		UsageText: appName + " server [OPTIONS]",
		Action:    action,
		Flags: []cli.Flag{
			cli.IntFlag{
				Name:        "https-listen-port",
				Usage:       "HTTPS listen port",
				Value:       6443,
				Destination: &ServerConfig.HTTPSPort,
			},
			cli.IntFlag{
				Name:        "http-listen-port",
				Usage:       "HTTP listen port (for /healthz, HTTPS redirect, and port for TLS terminating LB)",
				Value:       0,
				Destination: &ServerConfig.HTTPPort,
			},
			cli.StringFlag{
				Name:        "data-dir,d",
				Usage:       "Folder to hold state default /var/lib/rancher/k3s or ${HOME}/.rancher/k3s if not root",
				Destination: &ServerConfig.DataDir,
			},
			cli.BoolFlag{
				Name:        "disable-agent",
				Usage:       "Do not run a local agent and register a local kubelet",
				Destination: &ServerConfig.DisableAgent,
			},
			cli.StringFlag{
				Name:        "log,l",
				Usage:       "Log to file",
				Destination: &ServerConfig.Log,
			},
			cli.StringFlag{
				Name:        "cluster-cidr",
				Usage:       "Network CIDR to use for pod IPs",
				Destination: &ServerConfig.ClusterCIDR,
				Value:       "10.42.0.0/16",
			},
			cli.StringFlag{
				Name:        "cluster-secret",
				Usage:       "Shared secret used to bootstrap a cluster",
				Destination: &ServerConfig.ClusterSecret,
				EnvVar:      "K3S_CLUSTER_SECRET",
			},
			cli.StringSliceFlag{
				Name:  "no-deploy",
				Usage: "Do not deploy packaged components (valid items: coredns, servicelb, traefik)",
			},
			cli.StringFlag{
				Name:        "write-kubeconfig,o",
				Usage:       "Write kubeconfig for admin client to this file",
				Destination: &ServerConfig.KubeConfigOutput,
				EnvVar:      "K3S_KUBECONFIG_OUTPUT",
			},
			cli.StringFlag{
				Name:        "write-kubeconfig-mode",
				Usage:       "Write kubeconfig with this mode",
				Destination: &ServerConfig.KubeConfigMode,
				EnvVar:      "K3S_KUBECONFIG_MODE",
			},
			NodeIPFlag,
			NodeNameFlag,
			DockerFlag,
			FlannelFlag,
<<<<<<< HEAD
=======
			CRIEndpointFlag,
>>>>>>> 70e6ca4a
		},
	}
}<|MERGE_RESOLUTION|>--- conflicted
+++ resolved
@@ -85,10 +85,7 @@
 			NodeNameFlag,
 			DockerFlag,
 			FlannelFlag,
-<<<<<<< HEAD
-=======
 			CRIEndpointFlag,
->>>>>>> 70e6ca4a
 		},
 	}
 }